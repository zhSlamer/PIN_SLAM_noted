--- conflicted
+++ resolved
@@ -823,37 +823,6 @@
                 gt_position_list = [self.gt_poses[i] for i in range(self.processed_frame)]
                 odom_position_list = [self.odom_poses[i] for i in range(self.processed_frame)]
 
-<<<<<<< HEAD
-                # if self.config.pgo_on:
-                #     pgo_position_list = [self.pgo_poses[i] for i in range(self.processed_frame)]
-                #     plot_trajectories(
-                #         output_traj_plot_path_2d,
-                #         pgo_position_list,
-                #         gt_position_list,
-                #         odom_position_list,
-                #         plot_3d=False,
-                #     )
-                #     plot_trajectories(
-                #         output_traj_plot_path_3d,
-                #         pgo_position_list,
-                #         gt_position_list,
-                #         odom_position_list,
-                #         plot_3d=True,
-                #     )
-                # else:
-                #     plot_trajectories(
-                #         output_traj_plot_path_2d,
-                #         odom_position_list,
-                #         gt_position_list,
-                #         plot_3d=False,
-                #     )
-                #     plot_trajectories(
-                #         output_traj_plot_path_3d,
-                #         odom_position_list,
-                #         gt_position_list,
-                #         plot_3d=True,
-                #     )
-=======
                 # plot_trajectories may cause error when running in the remote server without X service (FIXME)
                 if self.config.pgo_on:
                     pgo_position_list = [self.pgo_poses[i] for i in range(self.processed_frame)]
@@ -884,7 +853,6 @@
                         gt_position_list,
                         plot_3d=True,
                     )
->>>>>>> 76372570
 
         return pose_eval
 
